# Whisper

[![Build Status](https://secure.travis-ci.org/graphite-project/whisper.png)](http://travis-ci.org/graphite-project/whisper)

Whisper is one of the components of [Graphite][], and is responsible for
the backend storage of incoming metrics from the network.
Currently [Whisper][] is our stable, supported backend and
[Ceres][] is the work-in-progress future replacement for Whisper.

[Graphite]: https://github.com/graphite-project
[Graphite Web]: https://github.com/graphite-project/graphite-web
[Whisper]: https://github.com/graphite-project/whisper
[Ceres]: https://github.com/graphite-project/ceres

## Overview

Whisper is a fixed-size database, similar in design and purpose to RRD
(round-robin-database). It provides fast, reliable storage of numeric data over
time. Whisper allows for higher resolution (seconds per point) of recent data
to degrade into lower resolutions for long-term retention of historical data.

## Whisper Scripts

rrd2whisper.py
--------------
Convert a rrd file into a whisper (.wsp) file.

```
Usage: rrd2whisper.py rrd_path

Options:
  -h, --help            show this help message and exit
  --xFilesFactor=XFILESFACTOR
                        The xFilesFactor to use in the output file. Defaults
                        to the input RRD's xFilesFactor
  --aggregationMethod=AGGREGATIONMETHOD
                        The consolidation function to fetch from on input and
                        aggregationMethod to set on output. One of: average,
                        last, max, min, absmax, absmin
```

whisper-create.py
-----------------
Create a new whisper database file.

```
Usage: whisper-create.py path timePerPoint:timeToStore [timePerPoint:timeToStore]*

timePerPoint and timeToStore specify lengths of time, for example:

60:1440      60 seconds per datapoint, 1440 datapoints = 1 day of retention
15m:8        15 minutes per datapoint, 8 datapoints = 2 hours of retention
1h:7d        1 hour per datapoint, 7 days of retention
12h:2y       12 hours per datapoint, 2 years of retention


Options:
  -h, --help            show this help message and exit
  --xFilesFactor=XFILESFACTOR
  --aggregationMethod=AGGREGATIONMETHOD
                        Function to use when aggregating values (average, sum,
<<<<<<< HEAD
                        last, max, min, absmax, absmin)
  --overwrite           
=======
                        last, max, min)
  --overwrite
>>>>>>> 8ff94ff9
```

whisper-dump.py
---------------
Dump the metadata about a whisper file to stdout.

```
Usage: whisper-dump.py path

Options:
  -h, --help  show this help message and exit
```

whisper-fetch.py
----------------
Fetch all the metrics stored in a whisper file to stdout.

```
Usage: whisper-fetch.py [options] path

Options:
  -h, --help     show this help message and exit
  --from=_FROM   Unix epoch time of the beginning of your requested interval
                 (default: 24 hours ago)
  --until=UNTIL  Unix epoch time of the end of your requested interval
                 (default: now)
  --json         Output results in JSON form
  --pretty       Show human-readable timestamps instead of unix times
  --drop=DROP    Specify 'nulls' to drop all null values. Specify 'zeroes' to
                 drop all zero values. Specify 'empty' to drop both null and
                 zero values.
```

whisper-info.py
---------------

```
Usage: whisper-info.py path [field]

Options:
  -h, --help  show this help message and exit
```

whisper-merge.py
----------------
Join two existing whisper files together.

```
Usage: whisper-merge.py [options] from_path to_path

Options:
  -h, --help  show this help message and exit
```

whisper-resize.py
-----------------
Change the retention rates of an existing whisper file.

```
Usage: whisper-resize.py path timePerPoint:timeToStore [timePerPoint:timeToStore]*

timePerPoint and timeToStore specify lengths of time, for example:

60:1440      60 seconds per datapoint, 1440 datapoints = 1 day of retention
15m:8        15 minutes per datapoint, 8 datapoints = 2 hours of retention
1h:7d        1 hour per datapoint, 7 days of retention
12h:2y       12 hours per datapoint, 2 years of retention


Options:
  -h, --help            show this help message and exit
  --xFilesFactor=XFILESFACTOR
                        Change the xFilesFactor
  --aggregationMethod=AGGREGATIONMETHOD
                        Change the aggregation function (average, sum, last,
                        max, min, absmax, absmin)
  --force               Perform a destructive change
  --newfile=NEWFILE     Create a new database file without removing the
                        existing one
  --nobackup            Delete the .bak file after successful execution
  --aggregate           Try to aggregate the values to fit the new archive
                        better. Note that this will make things slower and use
                        more memory.
```

whisper-set-aggregation-method.py
---------------------------------
Change the aggregation method of an existing whisper file.

```
Usage: whisper-set-aggregation-method.py path <average|sum|last|max|min|absmax|absmin>

Options:
  -h, --help  show this help message and exit
```

whisper-update.py
-----------------
Update a whisper file with 1 or many values, must provide a time stamp with the value.

```
Usage: whisper-update.py [options] path timestamp:value [timestamp:value]*

Options:
  -h, --help  show this help message and exit
```

whisper-diff.py
---------------
Check the differences between whisper files.  Use sanity check before merging.

```
Usage: whisper-diff.py [options] path_a path_b

Options:
  -h, --help      show this help message and exit
  --summary       show summary of differences
  --ignore-empty  skip comparison if either value is undefined
  --columns       print output in simple columns
  --no-headers    do not print column headers
```<|MERGE_RESOLUTION|>--- conflicted
+++ resolved
@@ -59,13 +59,8 @@
   --xFilesFactor=XFILESFACTOR
   --aggregationMethod=AGGREGATIONMETHOD
                         Function to use when aggregating values (average, sum,
-<<<<<<< HEAD
                         last, max, min, absmax, absmin)
-  --overwrite           
-=======
-                        last, max, min)
   --overwrite
->>>>>>> 8ff94ff9
 ```
 
 whisper-dump.py
