--- conflicted
+++ resolved
@@ -645,18 +645,13 @@
   #Create a packed string for each contiguous sequence of points
   packedStrings = []
   previousInterval = None
-<<<<<<< HEAD
   currentString = b""
-  for (interval,value) in alignedPoints:
-=======
-  currentString = ""
   lenAlignedPoints = len(alignedPoints)
   for i in xrange(0,lenAlignedPoints):
     #take last point in run of points with duplicate intervals
     if i+1 < lenAlignedPoints and alignedPoints[i][0] == alignedPoints[i+1][0]:
       continue
     (interval,value) = alignedPoints[i]
->>>>>>> e596bd40
     if (not previousInterval) or (interval == previousInterval + step):
       currentString += struct.pack(pointFormat,interval,value)
       previousInterval = interval
