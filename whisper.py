--- conflicted
+++ resolved
@@ -260,8 +260,6 @@
 aggregationMethod specifies the method to use when propogating data (see ``whisper.aggregationMethods``)
 xFilesFactor specifies the fraction of data points in a propagation interval that must have known values for a propagation to occur.  If None, the existing xFilesFactor in path will not be changed
 """
-<<<<<<< HEAD
-  fm = map_path(path)
 
   packedMetadata = fm['map'].read(metadataSize)
 
@@ -269,37 +267,15 @@
     aggregationType = struct.unpack(metadataFormat,packedMetadata)[0]
   except:
     raise CorruptWhisperFile("Unable to read header", fm['name'])
-=======
-  fh = None
+
   try:
-
-    fh = open(path,'r+b')
-    if LOCK:
-      fcntl.flock( fh.fileno(), fcntl.LOCK_EX )
-
-    packedMetadata = fh.read(metadataSize)
->>>>>>> 84381a04
-
-    try:
-      (aggregationType,maxRetention,xff,archiveCount) = struct.unpack(metadataFormat,packedMetadata)
-    except:
-      raise CorruptWhisperFile("Unable to read header", fh.name)
-
-<<<<<<< HEAD
+    newAggregationType = struct.pack( longFormat, aggregationMethodToType[aggregationMethod] )
+  except KeyError:
+    raise InvalidAggregationMethod("Unrecognized aggregation method: %s" %
+          aggregationMethod)
+
   fm['map'].seek(0)
   fm['map'].write(newAggregationType)
-
-  if AUTOFLUSH:
-    fm['map'].flush()
-
-  if CACHE_HEADERS and fm['name'] in __headerCache:
-    del __headerCache[fm['name']]
-=======
-    try:
-      newAggregationType = struct.pack( longFormat, aggregationMethodToType[aggregationMethod] )
-    except KeyError:
-      raise InvalidAggregationMethod("Unrecognized aggregation method: %s" %
-            aggregationMethod)
 
     if xFilesFactor is not None:
         #use specified xFilesFactor
@@ -327,7 +303,6 @@
   finally:
     if fh:
       fh.close()
->>>>>>> 84381a04
 
   return aggregationTypeToMethod.get(aggregationType, 'average')
 
@@ -553,18 +528,8 @@
 timestamp is either an int or float
 """
   value = float(value)
-<<<<<<< HEAD
   fm = map_path(path)
   return file_update(fm, value, timestamp)
-=======
-  fh = None
-  try:
-    fh = open(path,'r+b')
-    return file_update(fh, value, timestamp)
-  finally:
-    if fh:
-      fh.close()
->>>>>>> 84381a04
 
 
 def file_update(fm, value, timestamp):
@@ -611,13 +576,7 @@
     higher = lower
 
   if AUTOFLUSH:
-<<<<<<< HEAD
     fm['map'].flush()
-=======
-    fh.flush()
-    os.fsync(fh.fileno())
-
->>>>>>> 84381a04
 
 
 def update_many(path,points):
@@ -629,19 +588,8 @@
   if not points: return
   points = [ (int(t),float(v)) for (t,v) in points]
   points.sort(key=lambda p: p[0],reverse=True) #order points by timestamp, newest first
-<<<<<<< HEAD
   fm = map_path(path)
   return file_update_many(fm, points)
-=======
-  fh = None
-  try:
-    fh = open(path,'r+b')
-    return file_update_many(fh, points)
-  finally:
-    if fh:
-      fh.close()
-
->>>>>>> 84381a04
 
 
 def file_update_many(fm, points):
@@ -750,22 +698,10 @@
 
 path is a string
 """
-<<<<<<< HEAD
   fm = map_path(path)
   info = __readHeader(fm)
   return info
 
-=======
-  fh = None
-  try:
-    fh = open(path,'rb')
-    return __readHeader(fh)
-  finally:
-    if fh:
-      fh.close()
-  return None
->>>>>>> 84381a04
-
 def fetch(path,fromTime,untilTime=None):
   """fetch(path,fromTime,untilTime=None)
 
@@ -778,7 +714,6 @@
 
 Returns None if no data can be returned
 """
-<<<<<<< HEAD
 
 # find the pointer to the file mmap in a dictionary, open it if not found
   fm = map_path(path)
@@ -795,15 +730,6 @@
     os.close(fd)
   return filemaps[path]
 
-=======
-  fh = None
-  try:
-    fh = open(path,'rb')
-    return file_fetch(fh, fromTime, untilTime)
-  finally:
-    if fh:
-      fh.close()
->>>>>>> 84381a04
 
 def file_fetch(fm, fromTime, untilTime):
   header = __readHeader(fm)
@@ -902,28 +828,18 @@
       valueList[i/2] = pointValue #in-place reassignment is faster than append()
     currentInterval += step
 
-<<<<<<< HEAD
-  return valueList
-=======
   timeInfo = (fromInterval,untilInterval,step)
   return (timeInfo,valueList)
->>>>>>> 84381a04
 
 
 def merge(from_path, to_path):
   """ Merges the data from one whisper file into another. Each file must have
   the same archive configuration
 """
-<<<<<<< HEAD
   from_fm = map_path(from_path)
   to_fm = map_path(to_path)
   return file_merge(from_fm, to_fm)
 
-=======
-  fh_from = open(path_from, 'rb')
-  fh_to = open(path_to, 'rb+')
-  return file_merge(fh_from, fh_to)
->>>>>>> 84381a04
 
 def file_merge(from_fm, to_fm):
   headerFrom = __readHeader(from_fm)
@@ -940,20 +856,12 @@
   untilTime = now
   for archive in archives:
     fromTime = now - archive['retention']
-<<<<<<< HEAD
-    (timeInfo, values) = __archive_fetch(from_fm, archive, fromTime, untilTime)
-=======
     (timeInfo, values) = __archive_fetch(fh_from, archive, fromTime, untilTime)
->>>>>>> 84381a04
     (start, end, archive_step) = timeInfo
     pointsToWrite = list(itertools.ifilter(
       lambda points: points[1] is not None,
       itertools.izip(xrange(start, end, archive_step), values)))
-<<<<<<< HEAD
-    __archive_update_many(to_fm, archive, pointsToWrite)
-=======
     __archive_update_many(fh_to, headerTo, archive, pointsToWrite)
->>>>>>> 84381a04
     untilTime = fromTime
     fh_from.close()
     fh_to.close()
