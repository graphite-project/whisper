#!/usr/bin/env python

import os
from glob import glob
from distutils.core import setup


setup(
<<<<<<< HEAD
    name='whisper',
    version='0.10.0_alpha',
    url='https://launchpad.net/graphite',
    author='Chris Davis',
    author_email='chrismd@gmail.com',
    license='Apache Software License 2.0',
    description='Fixed size round-robin style database',
    py_modules=['whisper'],
    scripts=glob('bin/*'),
=======
  name='whisper',
  version='0.9.15',
  url='http://graphite-project.github.com/',
  author='Chris Davis',
  author_email='chrismd@gmail.com',
  license='Apache Software License 2.0',
  description='Fixed size round-robin style database',
  py_modules=['whisper'],
  scripts=glob('bin/*'),
>>>>>>> b7dbc7c2
)<|MERGE_RESOLUTION|>--- conflicted
+++ resolved
@@ -6,17 +6,6 @@
 
 
 setup(
-<<<<<<< HEAD
-    name='whisper',
-    version='0.10.0_alpha',
-    url='https://launchpad.net/graphite',
-    author='Chris Davis',
-    author_email='chrismd@gmail.com',
-    license='Apache Software License 2.0',
-    description='Fixed size round-robin style database',
-    py_modules=['whisper'],
-    scripts=glob('bin/*'),
-=======
   name='whisper',
   version='0.9.15',
   url='http://graphite-project.github.com/',
@@ -26,5 +15,4 @@
   description='Fixed size round-robin style database',
   py_modules=['whisper'],
   scripts=glob('bin/*'),
->>>>>>> b7dbc7c2
 )