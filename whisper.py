# Copyright 2009-Present The Graphite Development Team
# Copyright 2008 Orbitz WorldWide
#
# Licensed under the Apache License, Version 2.0 (the "License");
# you may not use this file except in compliance with the License.
# You may obtain a copy of the License at
#
#   http://www.apache.org/licenses/LICENSE-2.0
#
# Unless required by applicable law or agreed to in writing, software
# distributed under the License is distributed on an "AS IS" BASIS,
# WITHOUT WARRANTIES OR CONDITIONS OF ANY KIND, either express or implied.
# See the License for the specific language governing permissions and
# limitations under the License.
#
#
# This module is an implementation of the Whisper database API
# Here is the basic layout of a whisper data file
#
# File = Header,Data
#	Header = Metadata,ArchiveInfo+
#		Metadata = aggregationType,maxRetention,xFilesFactor,archiveCount
#		ArchiveInfo = Offset,SecondsPerPoint,Points
#	Data = Archive+
#		Archive = Point+
#			Point = timestamp,value

import os, struct, time, operator, itertools, mmap, resource
from darts.lib.utils.lru import LRUDict

try:
  import fcntl
  CAN_LOCK = True
except ImportError:
  CAN_LOCK = False

try:
  import ctypes
  import ctypes.util
  CAN_FALLOCATE = True
except ImportError:
  CAN_FALLOCATE = False

fallocate = None

if CAN_FALLOCATE: 
  libc_name = ctypes.util.find_library('c')
  libc = ctypes.CDLL(libc_name)
  c_off64_t = ctypes.c_int64
  c_off_t = ctypes.c_int

  try:
    _fallocate = libc.posix_fallocate64
    _fallocate.restype = ctypes.c_int
    _fallocate.argtypes = [ctypes.c_int, c_off64_t, c_off64_t]
  except AttributeError, e:
    try:
      _fallocate = libc.posix_fallocate
      _fallocate.restype = ctypes.c_int
      _fallocate.argtypes = [ctypes.c_int, c_off_t, c_off_t]
    except AttributeError, e:
      CAN_FALLOCATE = False

  if CAN_FALLOCATE:
    def _py_fallocate(fd, offset, len_):
      res = _fallocate(fd.fileno(), offset, len_)
      if res != 0:
        raise IOError(res, 'fallocate')
    fallocate = _py_fallocate
  del libc
  del libc_name

LOCK = False
CACHE_HEADERS = False
AUTOFLUSH = False
__headerCache = {}

longFormat = "!L"
longSize = struct.calcsize(longFormat)
floatFormat = "!f"
floatSize = struct.calcsize(floatFormat)
valueFormat = "!d"
valueSize = struct.calcsize(valueFormat)
pointFormat = "!Ld"
pointSize = struct.calcsize(pointFormat)
metadataFormat = "!2LfL"
metadataSize = struct.calcsize(metadataFormat)
archiveInfoFormat = "!3L"
archiveInfoSize = struct.calcsize(archiveInfoFormat)

aggregationTypeToMethod = dict({
  1: 'average',
  2: 'sum',
  3: 'last',
  4: 'max',
  5: 'min'
})
aggregationMethodToType = dict([[v,k] for k,v in aggregationTypeToMethod.items()])
aggregationMethods = aggregationTypeToMethod.values()

debug = startBlock = endBlock = lambda *a,**k: None

max_open_files = resource.getrlimit(resource.RLIMIT_NOFILE)

filemaps = LRUDict(max_open_files[0]/2)

UnitMultipliers = {
  'seconds' : 1,
  'minutes' : 60,
  'hours' : 3600,
  'days' : 86400,
  'weeks' : 86400 * 7,
  'years' : 86400 * 365
}


def getUnitString(s):
  if 'seconds'.startswith(s): return 'seconds'
  if 'minutes'.startswith(s): return 'minutes'
  if 'hours'.startswith(s): return 'hours'
  if 'days'.startswith(s): return 'days'
  if 'weeks'.startswith(s): return 'weeks'
  if 'years'.startswith(s): return 'years'
  raise ValueError("Invalid unit '%s'" % s)

def parseRetentionDef(retentionDef):
  import re
  (precision, points) = retentionDef.strip().split(':')

  if precision.isdigit():
    precision = int(precision) * UnitMultipliers[getUnitString('s')]
  else:
    precision_re = re.compile(r'^(\d+)([a-z]+)$')
    match = precision_re.match(precision)
    if match:
      precision = int(match.group(1)) * UnitMultipliers[getUnitString(match.group(2))]
    else:
      raise ValueError("Invalid precision specification '%s'" % precision)

  if points.isdigit():
    points = int(points)
  else:
    points_re = re.compile(r'^(\d+)([a-z]+)$')
    match = points_re.match(points)
    if match:
      points = int(match.group(1)) * UnitMultipliers[getUnitString(match.group(2))] / precision
    else:
      raise ValueError("Invalid retention specification '%s'" % points)

  return (precision, points)


class WhisperException(Exception):
    """Base class for whisper exceptions."""


class InvalidConfiguration(WhisperException):
    """Invalid configuration."""


class InvalidAggregationMethod(WhisperException):
    """Invalid aggregation method."""


class InvalidTimeInterval(WhisperException):
    """Invalid time interval."""


class TimestampNotCovered(WhisperException):
    """Timestamp not covered by any archives in this database."""

class CorruptWhisperFile(WhisperException):
  def __init__(self, error, path):
    Exception.__init__(self, error)
    self.error = error
    self.path = path

  def __repr__(self):
    return "<CorruptWhisperFile[%s] %s>" % (self.path, self.error)

  def __str__(self):
    return "%s (%s)" % (self.error, self.path)

def enableDebug():
  global open, debug, startBlock, endBlock
  class open(file):
    def __init__(self,*args,**kwargs):
      file.__init__(self,*args,**kwargs)
      self.writeCount = 0
      self.readCount = 0

    def write(self,data):
      self.writeCount += 1
      debug('WRITE %d bytes #%d' % (len(data),self.writeCount))
      return file.write(self,data)

    def read(self,bytes):
      self.readCount += 1
      debug('READ %d bytes #%d' % (bytes,self.readCount))
      return file.read(self,bytes)

  def debug(message):
    print 'DEBUG :: %s' % message

  __timingBlocks = {}

  def startBlock(name):
    __timingBlocks[name] = time.time()

  def endBlock(name):
    debug("%s took %.5f seconds" % (name,time.time() - __timingBlocks.pop(name)))


def map_path(path, access):
  if (path in filemaps):
    if (access == filemaps[path]['access'] or access == 'r'):
      filemaps[path]['map'].seek(0)
      return filemaps[path]
    else:
      filemaps[path]['map'].close()

  if (access == 'r'):
    prot = mmap.PROT_READ
    flags = os.O_RDONLY
  elif (access == 'w'):
    prot = mmap.PROT_READ|mmap.PROT_WRITE
    flags = os.O_RDWR
  else:
    raise ValueError("map_path access got '%s', accept 'r' or 'w'" % access)

  fd = os.open(path, flags)
  filemaps[path] = {
    'name': path,
    'map' : mmap.mmap(fd, os.fstat(fd).st_size, prot=prot),
    'access': access,
  }
  os.close(fd)
  return filemaps[path]


def __readHeader(fm):
  info = __headerCache.get(fm['name'])
  if info:
    return info

  originalOffset = fm['map'].tell()
  fm['map'].seek(0)
  packedMetadata = fm['map'].read(metadataSize)

  try:
    (aggregationType,maxRetention,xff,archiveCount) = struct.unpack(metadataFormat,packedMetadata)
  except:
    raise CorruptWhisperFile("Unable to read header", fm['name'])

  archives = []

  for i in xrange(archiveCount):
    packedArchiveInfo = fm['map'].read(archiveInfoSize)
    try:
      (offset,secondsPerPoint,points) = struct.unpack(archiveInfoFormat,packedArchiveInfo)
    except:
      raise CorruptWhisperFile("Unable to read archive%d metadata" % i, fm['name'])

    archiveInfo = {
      'offset' : offset,
      'secondsPerPoint' : secondsPerPoint,
      'points' : points,
      'retention' : secondsPerPoint * points,
      'size' : points * pointSize,
    }
    archives.append(archiveInfo)

  fm['map'].seek(originalOffset)
  info = {
    'aggregationMethod' : aggregationTypeToMethod.get(aggregationType, 'average'),
    'maxRetention' : maxRetention,
    'xFilesFactor' : xff,
    'archives' : archives,
  }
  if CACHE_HEADERS:
    __headerCache[fm['name']] = info

  return info


def setAggregationMethod(path, aggregationMethod, xFilesFactor=None):
  """setAggregationMethod(path,aggregationMethod,xFilesFactor=None)

path is a string
aggregationMethod specifies the method to use when propagating data (see ``whisper.aggregationMethods``)
xFilesFactor specifies the fraction of data points in a propagation interval that must have known values for a propagation to occur.  If None, the existing xFilesFactor in path will not be changed
"""
  fm = map_path(path, 'w')
  packedMetadata = fm['map'].read(metadataSize)

  try:
    (aggregationType,maxRetention,xff,archiveCount) = struct.unpack(metadataFormat,packedMetadata)
  except:
    raise CorruptWhisperFile("Unable to read header", fm['name'])

  try:
    newAggregationType = struct.pack( longFormat, aggregationMethodToType[aggregationMethod] )
  except KeyError:
    raise InvalidAggregationMethod("Unrecognized aggregation method: %s" %
          aggregationMethod)

  fm['map'].seek(0)
  fm['map'].write(newAggregationType)

  if xFilesFactor is not None:
    #use specified xFilesFactor
    xff = struct.pack( floatFormat, float(xFilesFactor) )
  else:
    #retain old value
    xff = struct.pack( floatFormat, xff )

  #repack the remaining header information
  maxRetention = struct.pack( longFormat, maxRetention )
  archiveCount = struct.pack(longFormat, archiveCount)

  packedMetadata = newAggregationType + maxRetention + xff + archiveCount
  fm['map'].seek(0)
  #fh.write(newAggregationType)
  fm['map'].write(packedMetadata)

  if AUTOFLUSH:
    fm['map'].flush()
    os.fsync(fm['map'].fileno())

  if AUTOFLUSH:
    fm['map'].flush()

  if CACHE_HEADERS and fm['name'] in __headerCache:
    del __headerCache[fm['name']]

  return aggregationTypeToMethod.get(aggregationType, 'average')


def validateArchiveList(archiveList):
  """ Validates an archiveList.
  An ArchiveList must:
  1. Have at least one archive config. Example: (60, 86400)
  2. No archive may be a duplicate of another.
  3. Higher precision archives' precision must evenly divide all lower precision archives' precision.
  4. Lower precision archives must cover larger time intervals than higher precision archives.
  5. Each archive must have at least enough points to consolidate to the next archive

  Returns True or False
  """

  if not archiveList:
    raise InvalidConfiguration("You must specify at least one archive configuration!")

  archiveList.sort(key=lambda a: a[0]) #sort by precision (secondsPerPoint)

  for i,archive in enumerate(archiveList):
    if i == len(archiveList) - 1:
      break

    nextArchive = archiveList[i+1]
    if not archive[0] < nextArchive[0]:
      raise InvalidConfiguration("A Whisper database may not configured having"
        "two archives with the same precision (archive%d: %s, archive%d: %s)" %
        (i, archive, i + 1, nextArchive))

    if nextArchive[0] % archive[0] != 0:
      raise InvalidConfiguration("Higher precision archives' precision "
        "must evenly divide all lower precision archives' precision "
        "(archive%d: %s, archive%d: %s)" %
        (i, archive[0], i + 1, nextArchive[0]))

    retention = archive[0] * archive[1]
    nextRetention = nextArchive[0] * nextArchive[1]

    if not nextRetention > retention:
      raise InvalidConfiguration("Lower precision archives must cover "
        "larger time intervals than higher precision archives "
        "(archive%d: %s seconds, archive%d: %s seconds)" %
        (i, retention, i + 1, nextRetention))

    archivePoints = archive[1]
    pointsPerConsolidation = nextArchive[0] / archive[0]
    if not archivePoints >= pointsPerConsolidation:
      raise InvalidConfiguration("Each archive must have at least enough points "
        "to consolidate to the next archive (archive%d consolidates %d of "
        "archive%d's points but it has only %d total points)" %
        (i + 1, pointsPerConsolidation, i, archivePoints))


def create(path,archiveList,xFilesFactor=None,aggregationMethod=None,sparse=False,useFallocate=False):
  """create(path,archiveList,xFilesFactor=0.5,aggregationMethod='average')

path is a string
archiveList is a list of archives, each of which is of the form (secondsPerPoint,numberOfPoints)
xFilesFactor specifies the fraction of data points in a propagation interval that must have known values for a propagation to occur
aggregationMethod specifies the function to use when propagating data (see ``whisper.aggregationMethods``)
"""
  # Set default params
  if xFilesFactor is None:
    xFilesFactor = 0.5
  if aggregationMethod is None:
    aggregationMethod = 'average'

  #Validate archive configurations...
  validateArchiveList(archiveList)

  #Looks good, now we create the file and write the header
  if os.path.exists(path):
    raise InvalidConfiguration("File %s already exists!" % path)
  fh = None
  try:
    fh = open(path,'wb')
    if LOCK:
      fcntl.flock( fh.fileno(), fcntl.LOCK_EX )

    aggregationType = struct.pack( longFormat, aggregationMethodToType.get(aggregationMethod, 1) )
    oldest = max([secondsPerPoint * points for secondsPerPoint,points in archiveList])
    maxRetention = struct.pack( longFormat, oldest )
    xFilesFactor = struct.pack( floatFormat, float(xFilesFactor) )
    archiveCount = struct.pack(longFormat, len(archiveList))
    packedMetadata = aggregationType + maxRetention + xFilesFactor + archiveCount
    fh.write(packedMetadata)
    headerSize = metadataSize + (archiveInfoSize * len(archiveList))
    archiveOffsetPointer = headerSize

    for secondsPerPoint,points in archiveList:
      archiveInfo = struct.pack(archiveInfoFormat, archiveOffsetPointer, secondsPerPoint, points)
      fh.write(archiveInfo)
      archiveOffsetPointer += (points * pointSize)

    #If configured to use fallocate and capable of fallocate use that, else
    #attempt sparse if configure or zero pre-allocate if sparse isn't configured.
    if CAN_FALLOCATE and useFallocate:
      remaining = archiveOffsetPointer - headerSize
      fallocate(fh, headerSize, remaining)
    elif sparse:
      fh.seek(archiveOffsetPointer - 1)
      fh.write('\x00')
    else:
      remaining = archiveOffsetPointer - headerSize
      chunksize = 16384
      zeroes = '\x00' * chunksize
      while remaining > chunksize:
        fh.write(zeroes)
        remaining -= chunksize
      fh.write(zeroes[:remaining])

    if AUTOFLUSH:
      fh.flush()
      os.fsync(fh.fileno())
  finally:
    if fh:
      fh.close()

def aggregate(aggregationMethod, knownValues):
  if aggregationMethod == 'average':
    return float(sum(knownValues)) / float(len(knownValues))
  elif aggregationMethod == 'sum':
    return float(sum(knownValues))
  elif aggregationMethod == 'last':
    return knownValues[len(knownValues)-1]
  elif aggregationMethod == 'max':
    return max(knownValues)
  elif aggregationMethod == 'min':
    return min(knownValues)
  else:
    raise InvalidAggregationMethod("Unrecognized aggregation method %s" %
            aggregationMethod)


def __propagate(fm,header,timestamp,higher,lower):
  aggregationMethod = header['aggregationMethod']
  xff = header['xFilesFactor']

  lowerIntervalStart = timestamp - (timestamp % lower['secondsPerPoint'])
#  lowerIntervalEnd = lowerIntervalStart + lower['secondsPerPoint']

  fm['map'].seek(higher['offset'])
  packedPoint = fm['map'].read(pointSize)
  higherBaseInterval = struct.unpack(pointFormat,packedPoint)[0]

  if higherBaseInterval == 0:
    higherFirstOffset = higher['offset']
  else:
    timeDistance = lowerIntervalStart - higherBaseInterval
    pointDistance = timeDistance / higher['secondsPerPoint']
    byteDistance = pointDistance * pointSize
    higherFirstOffset = higher['offset'] + (byteDistance % higher['size'])

  higherPoints = lower['secondsPerPoint'] / higher['secondsPerPoint']
  higherSize = higherPoints * pointSize
  relativeFirstOffset = higherFirstOffset - higher['offset']
  relativeLastOffset = (relativeFirstOffset + higherSize) % higher['size']
  higherLastOffset = relativeLastOffset + higher['offset']
  fm['map'].seek(higherFirstOffset)

  if higherFirstOffset < higherLastOffset: #we don't wrap the archive
    seriesString = fm['map'].read(higherLastOffset - higherFirstOffset)
  else: #We do wrap the archive
    higherEnd = higher['offset'] + higher['size']
    seriesString = fm['map'].read(higherEnd - higherFirstOffset)
    fm['map'].seek(higher['offset'])
    seriesString += fm['map'].read(higherLastOffset - higher['offset'])

  #Now we unpack the series data we just read
  byteOrder,pointTypes = pointFormat[0],pointFormat[1:]
  points = len(seriesString) / pointSize
  seriesFormat = byteOrder + (pointTypes * points)
  unpackedSeries = struct.unpack(seriesFormat, seriesString)

  #And finally we construct a list of values
  neighborValues = [None] * points
  currentInterval = lowerIntervalStart
  step = higher['secondsPerPoint']

  for i in xrange(0,len(unpackedSeries),2):
    pointTime = unpackedSeries[i]
    if pointTime == currentInterval:
      neighborValues[i/2] = unpackedSeries[i+1]
    currentInterval += step

  #Propagate aggregateValue to propagate from neighborValues if we have enough known points
  knownValues = [v for v in neighborValues if v is not None]
  if not knownValues:
    return False

  knownPercent = float(len(knownValues)) / float(len(neighborValues))
  if knownPercent >= xff: #we have enough data to propagate a value!
    aggregateValue = aggregate(aggregationMethod, knownValues)
    myPackedPoint = struct.pack(pointFormat,lowerIntervalStart,aggregateValue)
    fm['map'].seek(lower['offset'])
    packedPoint = fm['map'].read(pointSize)
    lowerBaseInterval = struct.unpack(pointFormat,packedPoint)[0]

    if lowerBaseInterval == 0: #First propagated update to this lower archive
      fm['map'].seek(lower['offset'])
      fm['map'].write(myPackedPoint)
    else: #Not our first propagated update to this lower archive
      timeDistance = lowerIntervalStart - lowerBaseInterval
      pointDistance = timeDistance / lower['secondsPerPoint']
      byteDistance = pointDistance * pointSize
      lowerOffset = lower['offset'] + (byteDistance % lower['size'])
      fm['map'].seek(lowerOffset)
      fm['map'].write(myPackedPoint)

    return True

  else:
    return False


def update(path,value,timestamp=None):
  """update(path,value,timestamp=None)

path is a string
value is a float
timestamp is either an int or float
"""
  value = float(value)
  fm = map_path(path, 'w')
  return file_update(fm, value, timestamp)


def file_update(fm, value, timestamp):
  header = __readHeader(fm)
  now = int( time.time() )
  if timestamp is None:
    timestamp = now

  timestamp = int(timestamp)
  diff = now - timestamp
  if not ((diff < header['maxRetention']) and diff >= 0):
    raise TimestampNotCovered("Timestamp not covered by any archives in "
      "this database.")

  for i,archive in enumerate(header['archives']): #Find the highest-precision archive that covers timestamp
    if archive['retention'] < diff: continue
    lowerArchives = header['archives'][i+1:] #We'll pass on the update to these lower precision archives later
    break

  #First we update the highest-precision archive
  myInterval = timestamp - (timestamp % archive['secondsPerPoint'])
  myPackedPoint = struct.pack(pointFormat,myInterval,value)
  fm['map'].seek(archive['offset'])
  packedPoint = fm['map'].read(pointSize)
  baseInterval = struct.unpack(pointFormat,packedPoint)[0]

  if baseInterval == 0: #This file's first update
    fm['map'].seek(archive['offset'])
    fm['map'].write(myPackedPoint)
    baseInterval = myInterval
  else: #Not our first update
    timeDistance = myInterval - baseInterval
    pointDistance = timeDistance / archive['secondsPerPoint']
    byteDistance = pointDistance * pointSize
    myOffset = archive['offset'] + (byteDistance % archive['size'])
    fm['map'].seek(myOffset)
    fm['map'].write(myPackedPoint)

  #Now we propagate the update to lower-precision archives
  higher = archive
  for lower in lowerArchives:
    if not __propagate(fm, header, myInterval, higher, lower):
      break
    higher = lower

  if AUTOFLUSH:
    fm['map'].flush()


def update_many(path,points):
  """update_many(path,points)

path is a string
points is a list of (timestamp,value) points
"""
  if not points: return
  points = [ (int(t),float(v)) for (t,v) in points]
  points.sort(key=lambda p: p[0],reverse=True) #order points by timestamp, newest first
  fm = map_path(path, 'w')
  return file_update_many(fm, points)


def file_update_many(fm, points):
  header = __readHeader(fm)
  now = int( time.time() )
  archives = iter( header['archives'] )
  currentArchive = archives.next()
  currentPoints = []

  for point in points:
    age = now - point[0]

    while currentArchive['retention'] < age: #we can't fit any more points in this archive
      if currentPoints: #commit all the points we've found that it can fit
        currentPoints.reverse() #put points in chronological order
        __archive_update_many(fm,header,currentArchive,currentPoints)
        currentPoints = []
      try:
        currentArchive = archives.next()
      except StopIteration:
        currentArchive = None
        break

    if not currentArchive:
      break #drop remaining points that don't fit in the database

    currentPoints.append(point)

  if currentArchive and currentPoints: #don't forget to commit after we've checked all the archives
    currentPoints.reverse()
    __archive_update_many(fm,header,currentArchive,currentPoints)

  if AUTOFLUSH:
    fm['map'].flush()


def __archive_update_many(fm,header,archive,points):
  step = archive['secondsPerPoint']
  alignedPoints = [ (timestamp - (timestamp % step), value)
                    for (timestamp,value) in points ]
  #Create a packed string for each contiguous sequence of points
  packedStrings = []
  previousInterval = None
  currentString = ""
  lenAlignedPoints = len(alignedPoints)
  for i in xrange(0,lenAlignedPoints):
    #take last point in run of points with duplicate intervals
    if i+1 < lenAlignedPoints and alignedPoints[i][0] == alignedPoints[i+1][0]:
      continue
    (interval,value) = alignedPoints[i]
    if (not previousInterval) or (interval == previousInterval + step):
      currentString += struct.pack(pointFormat,interval,value)
      previousInterval = interval
    else:
      numberOfPoints = len(currentString) / pointSize
      startInterval = previousInterval - (step * (numberOfPoints-1))
      packedStrings.append( (startInterval,currentString) )
      currentString = struct.pack(pointFormat,interval,value)
      previousInterval = interval
  if currentString:
    numberOfPoints = len(currentString) / pointSize
    startInterval = previousInterval - (step * (numberOfPoints-1))
    packedStrings.append( (startInterval,currentString) )

  #Read base point and determine where our writes will start
  fm['map'].seek(archive['offset'])
  packedBasePoint = fm['map'].read(pointSize)
  baseInterval = struct.unpack(pointFormat,packedBasePoint)[0]
  if baseInterval == 0: #This file's first update
    baseInterval = packedStrings[0][0] #use our first string as the base, so we start at the start

  #Write all of our packed strings in locations determined by the baseInterval
  for (interval,packedString) in packedStrings:
    timeDistance = interval - baseInterval
    pointDistance = timeDistance / step
    byteDistance = pointDistance * pointSize
    myOffset = archive['offset'] + (byteDistance % archive['size'])
    fm['map'].seek(myOffset)
    archiveEnd = archive['offset'] + archive['size']
    bytesBeyond = (myOffset + len(packedString)) - archiveEnd

    if bytesBeyond > 0:
      fm['map'].write( packedString[:-bytesBeyond] )
      assert fm['map'].tell() == archiveEnd, "archiveEnd=%d fh.tell=%d bytesBeyond=%d len(packedString)=%d" % (archiveEnd,fm['map'].tell(),bytesBeyond,len(packedString))
      fm['map'].seek( archive['offset'] )
      fm['map'].write( packedString[-bytesBeyond:] ) #safe because it can't exceed the archive (retention checking logic above)
    else:
      fm['map'].write(packedString)

  #Now we propagate the updates to lower-precision archives
  higher = archive
  lowerArchives = [arc for arc in header['archives'] if arc['secondsPerPoint'] > archive['secondsPerPoint']]

  for lower in lowerArchives:
    fit = lambda i: i - (i % lower['secondsPerPoint'])
    lowerIntervals = [fit(p[0]) for p in alignedPoints]
    uniqueLowerIntervals = set(lowerIntervals)
    propagateFurther = False
    for interval in uniqueLowerIntervals:
      if __propagate(fm, header, interval, higher, lower):
        propagateFurther = True

    if not propagateFurther:
      break
    higher = lower


def info(path):
  """info(path)

path is a string
"""
  fm = map_path(path, 'r')
  info = __readHeader(fm)
  return info

def fetch(path,fromTime,untilTime=None,now=None):
  """fetch(path,fromTime,untilTime=None)

path is a string
fromTime is an epoch time
untilTime is also an epoch time, but defaults to now.

Returns a tuple of (timeInfo, valueList)
where timeInfo is itself a tuple of (fromTime, untilTime, step)

Returns None if no data can be returned
"""
<<<<<<< HEAD

  fm = map_path(path, 'r')
  return file_fetch(fm, fromTime, untilTime)


def close(path):
  if (path in filemaps):
    filemaps[path]['map'].close
    del filemaps[path]
    

def file_fetch(fm, fromTime, untilTime):
  header = __readHeader(fm)
  now = int( time.time() )
=======
  fh = None
  try:
    fh = open(path,'rb')
    return file_fetch(fh, fromTime, untilTime, now)
  finally:
    if fh:
      fh.close()

def file_fetch(fh, fromTime, untilTime, now = None):
  header = __readHeader(fh)
  if now is None:
    now = int( time.time() )
>>>>>>> 7e7631b5
  if untilTime is None:
    untilTime = now
  fromTime = int(fromTime)
  untilTime = int(untilTime)

  # Here we try and be flexible and return as much data as we can.
  # If the range of data is from too far in the past or fully in the future, we
  # return nothing
  if (fromTime > untilTime):
    raise InvalidTimeInterval("Invalid time interval: from time '%s' is after until time '%s'" % (fromTime, untilTime))

  oldestTime = now - header['maxRetention']
  # Range is in the future
  if fromTime > now:
    return None
  # Range is beyond retention
  if untilTime < oldestTime:
    return None
  # Range requested is partially beyond retention, adjust
  if fromTime < oldestTime:
    fromTime = oldestTime
  # Range is partially in the future, adjust
  if untilTime > now:
    untilTime = now

  diff = now - fromTime
  for archive in header['archives']:
    if archive['retention'] >= diff:
      break

  return __archive_fetch(fm, archive, fromTime, untilTime)

def __archive_fetch(fm, archive, fromTime, untilTime):
  """
Fetch data from a single archive. Note that checks for validity of the time
period requested happen above this level so it's possible to wrap around the
archive on a read and request data older than the archive's retention
"""
  fromInterval = int( fromTime - (fromTime % archive['secondsPerPoint']) ) + archive['secondsPerPoint']
  untilInterval = int( untilTime - (untilTime % archive['secondsPerPoint']) ) + archive['secondsPerPoint']
  fm['map'].seek(archive['offset'])
  packedPoint = fm['map'].read(pointSize)
  baseInterval = struct.unpack(pointFormat,packedPoint)[0]

  if baseInterval == 0:
    step = archive['secondsPerPoint']
    points = (untilInterval - fromInterval) / step
    timeInfo = (fromInterval,untilInterval,step)
    valueList = [None] * points
    return (timeInfo,valueList)

  #Determine fromOffset
  timeDistance = fromInterval - baseInterval
  pointDistance = timeDistance / archive['secondsPerPoint']
  byteDistance = pointDistance * pointSize
  fromOffset = archive['offset'] + (byteDistance % archive['size'])

  #Determine untilOffset
  timeDistance = untilInterval - baseInterval
  pointDistance = timeDistance / archive['secondsPerPoint']
  byteDistance = pointDistance * pointSize
  untilOffset = archive['offset'] + (byteDistance % archive['size'])

  step = archive['secondsPerPoint']
  #Read all the points in the interval
  if fromOffset < untilOffset: #If we don't wrap around the archive
    valueList = _unpack_whisper(fm['map'][fromOffset:untilOffset], fromInterval, archive, step)
  else: #We do wrap around the archive, so we need two reads
    archiveEnd = archive['offset'] + archive['size']
    valueList = _unpack_whisper(fm['map'][fromOffset:archiveEnd], fromInterval, archive, step) + \
      _unpack_whisper(fm['map'][archive['offset']:untilOffset], fromInterval, archive, step)

  timeInfo = (fromInterval, untilInterval, step)
  return (timeInfo,valueList)


def _unpack_whisper(seriesString, fromInterval, archive, step):
  #Now we unpack the series data we just read (anything faster than unpack?)
  byteOrder,pointTypes = pointFormat[0],pointFormat[1:]
  points = len(seriesString) / pointSize
  seriesFormat = byteOrder + (pointTypes * points)
  unpackedSeries = struct.unpack(seriesFormat, seriesString)

  #And finally we construct a list of values (optimize this!)
  valueList = [None] * points #pre-allocate entire list for speed
  currentInterval = fromInterval

  for i in xrange(0,len(unpackedSeries),2):
    pointTime = unpackedSeries[i]
    if pointTime == currentInterval:
      pointValue = unpackedSeries[i+1]
      valueList[i/2] = pointValue #in-place reassignment is faster than append()
    currentInterval += step

  return valueList


def merge(from_path, to_path):
  """ Merges the data from one whisper file into another. Each file must have
  the same archive configuration
"""
  from_fm = map_path(from_path, 'r')
  to_fm = map_path(to_path, 'w')
  return file_merge(from_fm, to_fm)


def file_merge(from_fm, to_fm):
  headerFrom = __readHeader(from_fm)
  headerTo = __readHeader(to_fm)

  if headerFrom['archives'] != headerTo['archives']:
    raise NotImplementedError("%s and %s archive configurations are unalike. " \
    "Resize the input before merging" % (from_fm['name'], to_fm['name']))

  archives = headerFrom['archives']
  archives.sort(key=operator.itemgetter('retention'))

  now = int(time.time())
  untilTime = now
  for archive in archives:
    fromTime = now - archive['retention']
    (timeInfo, values) = __archive_fetch(from_fm, archive, fromTime, untilTime)
    (start, end, archive_step) = timeInfo
    pointsToWrite = list(itertools.ifilter(
      lambda points: points[1] is not None,
      itertools.izip(xrange(start, end, archive_step), values)))
    __archive_update_many(to_fm, headerTo, archive, pointsToWrite)
    untilTime = fromTime
<<<<<<< HEAD
=======
  fh_from.close()
  fh_to.close()
>>>>>>> 7e7631b5

def diff(path_from, path_to, ignore_empty = False):
  """ Compare two whisper databases. Each file must have the same archive configuration """
  fh_from = open(path_from, 'rb')
  fh_to = open(path_to, 'rb')
  diffs = file_diff(fh_from, fh_to, ignore_empty)
  fh_to.close()
  fh_from.close()
  return diffs

def file_diff(fh_from, fh_to, ignore_empty = False):
  headerFrom = __readHeader(fh_from)
  headerTo = __readHeader(fh_to)

  if headerFrom['archives'] != headerTo['archives']:
    # TODO: Add specific whisper-resize commands to right size things
    raise NotImplementedError("%s and %s archive configurations are unalike. " \
                                "Resize the input before diffing" % (fh_from.name, fh_to.name))

  archives = headerFrom['archives']
  archives.sort(key=operator.itemgetter('retention'))

  archive_diffs = []

  now = int(time.time())
  untilTime = now
  for archive_number, archive in enumerate(archives):
    diffs = []
    startTime = now - archive['retention']
    (fromTimeInfo, fromValues) = __archive_fetch(fh_from, archive, startTime, untilTime)
    (toTimeInfo, toValues) = __archive_fetch(fh_to, archive, startTime, untilTime)
    (start, end, archive_step) = ( min(fromTimeInfo[0],toTimeInfo[0]), max(fromTimeInfo[1],toTimeInfo[1]), min(fromTimeInfo[2],toTimeInfo[2]) )

    points = map(lambda s: (s * archive_step + start,fromValues[s],toValues[s]), range(0,(end - start) / archive_step))
    if ignore_empty:
      points = [p for p in points if p[1] != None and p[2] != None]
    else:
      points = [p for p in points if p[1] != None or p[2] != None]

    diffs = [p for p in points if p[1] != p[2]]

    archive_diffs.append( (archive_number, diffs, points.__len__()) )
    untilTime = startTime
  return archive_diffs<|MERGE_RESOLUTION|>--- conflicted
+++ resolved
@@ -747,22 +747,6 @@
 
 Returns None if no data can be returned
 """
-<<<<<<< HEAD
-
-  fm = map_path(path, 'r')
-  return file_fetch(fm, fromTime, untilTime)
-
-
-def close(path):
-  if (path in filemaps):
-    filemaps[path]['map'].close
-    del filemaps[path]
-    
-
-def file_fetch(fm, fromTime, untilTime):
-  header = __readHeader(fm)
-  now = int( time.time() )
-=======
   fh = None
   try:
     fh = open(path,'rb')
@@ -775,7 +759,6 @@
   header = __readHeader(fh)
   if now is None:
     now = int( time.time() )
->>>>>>> 7e7631b5
   if untilTime is None:
     untilTime = now
   fromTime = int(fromTime)
@@ -904,11 +887,8 @@
       itertools.izip(xrange(start, end, archive_step), values)))
     __archive_update_many(to_fm, headerTo, archive, pointsToWrite)
     untilTime = fromTime
-<<<<<<< HEAD
-=======
   fh_from.close()
   fh_to.close()
->>>>>>> 7e7631b5
 
 def diff(path_from, path_to, ignore_empty = False):
   """ Compare two whisper databases. Each file must have the same archive configuration """
